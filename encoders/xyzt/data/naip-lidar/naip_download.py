--- conflicted
+++ resolved
@@ -306,25 +306,6 @@
             chm_path = extracted_dirs[(zone, tar_file)]['chm'] / chm_relative_path
             naip_path = extracted_dirs[(zone, tar_file)]['naip'] / naip_relative_path
 
-<<<<<<< HEAD
-            if chm_path.exists() and naip_path.exists():
-                chip_records.append({
-                    'chip_id': path_parts[3].replace('.tif', ''),  # Use filename from path_parts
-                    'chm_path': str(chm_path),
-                    'naip_path': str(naip_path),
-                    'utm_zone': zone,
-                    'x': row['x'],
-                    'y': row['y'],
-                    'chm_date': row['chm_date'],
-                    'naip_date': row['naip_date'],
-                    'land_cover': row['land_cover'],
-                    'ecoregion': row['us_l3code'],
-                    'distance': row['distance'],
-                    'partition': row['partition']
-                })
-
-        print(f"\n✓ Successfully located {len(chip_records)} chips")
-=======
             if not chm_path.exists():
                 missing_stats['chm_file_missing'] += 1
                 continue
@@ -376,7 +357,6 @@
 
         print(f"{'='*70}")
 
->>>>>>> faa34f2b
         return chip_records
 
 
